package com.databricks.jdbc.client.impl.helper;

import static com.databricks.jdbc.client.impl.helper.CommandConstants.*;
import static com.databricks.jdbc.client.impl.helper.MetadataResultConstants.*;

import com.databricks.jdbc.client.StatementType;
import com.databricks.jdbc.core.DatabricksResultSet;
import com.databricks.jdbc.core.DatabricksSQLException;
import com.databricks.sdk.service.sql.StatementState;
import com.databricks.sdk.service.sql.StatementStatus;
import java.sql.ResultSet;
import java.sql.SQLException;
import java.util.ArrayList;
import java.util.List;
import java.util.stream.Collectors;

public class MetadataResultSetBuilder {
  public static DatabricksResultSet getFunctionsResult(ResultSet resultSet, String catalog)
      throws SQLException {
    List<List<Object>> rows = getRowsForFunctions(resultSet, FUNCTION_COLUMNS, catalog);
    return buildResultSet(FUNCTION_COLUMNS, rows, GET_FUNCTIONS_STATEMENT_ID);
  }

  public static DatabricksResultSet getColumnsResult(ResultSet resultSet) throws SQLException {
    List<List<Object>> rows = getRows(resultSet, COLUMN_COLUMNS);
    return buildResultSet(COLUMN_COLUMNS, rows, METADATA_STATEMENT_ID);
  }

  public static DatabricksResultSet getCatalogsResult(ResultSet resultSet) throws SQLException {
    List<List<Object>> rows = getRows(resultSet, CATALOG_COLUMNS);
    return buildResultSet(CATALOG_COLUMNS, rows, GET_CATALOGS_STATEMENT_ID);
  }

  public static DatabricksResultSet getSchemasResult(ResultSet resultSet, String catalog)
      throws SQLException {
    List<List<Object>> rows = getRowsForSchemas(resultSet, SCHEMA_COLUMNS, catalog);
    return buildResultSet(SCHEMA_COLUMNS, rows, METADATA_STATEMENT_ID);
  }

  public static DatabricksResultSet getTablesResult(ResultSet resultSet, String[] tableTypes)
      throws SQLException {
    List<String> allowedTableTypes = List.of(tableTypes);
    List<List<Object>> rows =
        getRows(resultSet, TABLE_COLUMNS).stream()
            .filter(row -> allowedTableTypes.contains(row.get(3))) // Filtering based on table type
            .collect(Collectors.toList());
    return buildResultSet(TABLE_COLUMNS, rows, GET_TABLES_STATEMENT_ID);
  }

  public static DatabricksResultSet getTableTypesResult() {
    return buildResultSet(TABLE_TYPE_COLUMNS, TABLE_TYPES_ROWS, GET_TABLE_TYPE_STATEMENT_ID);
  }

  public static DatabricksResultSet getTableTypesResult(List<List<Object>> rows) {
    return buildResultSet(TABLE_TYPE_COLUMNS, rows, GET_TABLE_TYPE_STATEMENT_ID);
  }

  public static DatabricksResultSet getTypeInfoResult(List<List<Object>> rows) {
    return buildResultSet(TYPE_INFO_COLUMNS, rows, GET_TYPE_INFO_STATEMENT_ID);
  }

  public static DatabricksResultSet getPrimaryKeysResult(ResultSet resultSet) throws SQLException {
    List<List<Object>> rows = getRows(resultSet, PRIMARY_KEYS_COLUMNS);
    return buildResultSet(PRIMARY_KEYS_COLUMNS, rows, METADATA_STATEMENT_ID);
  }

  private static List<List<Object>> getRows(ResultSet resultSet, List<ResultColumn> columns)
      throws SQLException {
    List<List<Object>> rows = new ArrayList<>();
    while (resultSet.next()) {
      List<Object> row = new ArrayList<>();
      for (ResultColumn column : columns) {
        Object object = null;
        switch (column.getColumnName()) {
          case "NUM_PREC_RADIX":
            object = 10;
            row.add(object);

            continue;
          case "NULLABLE":
            object = 2;
            row.add(object);

            continue;
          case "SQL_DATA_TYPE":
          case "SQL_DATETIME_SUB":
            object = 0;
            row.add(object);
            continue;
          case "IS_NULLABLE":
            object = "YES";
            row.add(object);

            continue;
          case "IS_AUTOINCREMENT":
          case "IS_GENERATEDCOLUMN":
            object = "";
            row.add(object);

            continue;
        }
        try {
          object = resultSet.getObject(column.getResultSetColumnName());
        } catch (DatabricksSQLException e) {
          if (column.getColumnName().equals("DATA_TYPE")) {
            String typeVal = resultSet.getString("columnType");
            if (typeVal.contains("(")) typeVal = typeVal.substring(0, typeVal.indexOf('('));
            object = getCode(typeVal);
          } else if (column.getColumnName().equals("CHAR_OCTET_LENGTH")) {
            String typeVal = resultSet.getString("columnType");
            object =
                typeVal.contains("(")
                    ? Integer.parseInt(
                        typeVal.substring(typeVal.indexOf('(') + 1, typeVal.indexOf(')')))
                    : 0;
          } else {
            // Remove non-relevant columns from the obtained result set
            object = null;
          }
        }
        if (column.getColumnName().equals("COLUMN_SIZE") && object == null) object = 0;
        row.add(object);
      }
      rows.add(row);
    }
    return rows;
  }

<<<<<<< HEAD
  private static int getCode(String s) {
    switch (s) {
      case "STRING":
        return 12;
      case "INT":
        return 4;
      case "DOUBLE":
        return 8;
      case "FLOAT":
        return 6;
      case "BOOLEAN":
        return 16;
      case "DATE":
        return 91;
      case "TIMESTAMP":
        return 93;
      case "DECIMAL":
        return 3;
      case "BINARY":
        return -2;
      case "ARRAY":
        return 2003;
      case "MAP":
        return 2002;
      case "STRUCT":
        return 2002;
      case "UNIONTYPE":
        return 2002;
      case "BYTE":
        return -6;
      case "SHORT":
        return 5;
      case "LONG":
        return -5;
      case "NULL":
        return 0;
      case "VOID":
        return 0;
      case "CHAR":
        return 1;
      case "VARCHAR":
        return 12;
      case "CHARACTER":
        return 1;
      case "BIGINT":
        return -5;
      case "TINYINT":
        return -6;
      case "SMALLINT":
        return 5;
      case "INTEGER":
        return 4;
    }
    return 0;
=======
  private static List<List<Object>> getRowsForFunctions(
      ResultSet resultSet, List<ResultColumn> columns, String catalog) throws SQLException {
    List<List<Object>> rows = new ArrayList<>();
    while (resultSet.next()) {
      List<Object> row = new ArrayList<>();
      for (ResultColumn column : columns) {
        if (column.getColumnName().equals("FUNCTION_CAT")) {
          row.add(catalog);
          continue;
        }
        Object object;
        try {
          object = resultSet.getObject(column.getResultSetColumnName());
          if (object == null) {
            object = NULL_STRING;
          }
        } catch (DatabricksSQLException e) {
          // Remove non-relevant columns from the obtained result set
          object = NULL_STRING;
        }
        row.add(object);
      }
      rows.add(row);
    }
    return rows;
>>>>>>> 22b362f6
  }

  private static List<List<Object>> getRowsForSchemas(
      ResultSet resultSet, List<ResultColumn> columns, String catalog) throws SQLException {
    // TODO(PECO-1677): Remove this method once the server side ResultSet metadata contains catalogs
    List<List<Object>> rows = new ArrayList<>();
    while (resultSet.next()) {
      List<Object> row = new ArrayList<>();
      for (ResultColumn column : columns) {
        if (column.getColumnName().equals("TABLE_CATALOG")) {
          row.add(catalog);
          continue;
        }
        Object object;
        try {
          object = resultSet.getObject(column.getResultSetColumnName());
          if (object == null) {
            object = NULL_STRING;
          }
        } catch (DatabricksSQLException e) {
          // Remove non-relevant columns from the obtained result set
          object = NULL_STRING;
        }
        row.add(object);
      }
      rows.add(row);
    }
    return rows;
  }

  private static DatabricksResultSet buildResultSet(
      List<ResultColumn> columns, List<List<Object>> rows, String statementId) {
    return new DatabricksResultSet(
        new StatementStatus().setState(StatementState.SUCCEEDED),
        statementId,
        columns.stream().map(ResultColumn::getColumnName).collect(Collectors.toList()),
        columns.stream().map(ResultColumn::getColumnTypeString).collect(Collectors.toList()),
        columns.stream().map(ResultColumn::getColumnTypeInt).collect(Collectors.toList()),
        columns.stream().map(ResultColumn::getColumnPrecision).collect(Collectors.toList()),
        rows,
        StatementType.METADATA);
  }

  public static DatabricksResultSet getCatalogsResult(List<List<Object>> rows) {
    return buildResultSet(CATALOG_COLUMNS, rows, GET_CATALOGS_STATEMENT_ID);
  }

  public static DatabricksResultSet getSchemasResult(List<List<Object>> rows) {
    return buildResultSet(SCHEMA_COLUMNS, rows, METADATA_STATEMENT_ID);
  }

  public static DatabricksResultSet getTablesResult(List<List<Object>> rows) {
    return buildResultSet(TABLE_COLUMNS_ALL_PURPOSE, rows, GET_TABLES_STATEMENT_ID);
  }

  public static DatabricksResultSet getColumnsResult(List<List<Object>> rows) {
    return buildResultSet(COLUMN_COLUMNS_ALL_PURPOSE, rows, METADATA_STATEMENT_ID);
  }

  public static DatabricksResultSet getPrimaryKeysResult(List<List<Object>> rows) {
    return buildResultSet(PRIMARY_KEYS_COLUMNS_ALL_PURPOSE, rows, METADATA_STATEMENT_ID);
  }

  public static DatabricksResultSet getFunctionsResult(List<List<Object>> rows) {
    return buildResultSet(FUNCTION_COLUMNS_ALL_PURPOSE, rows, GET_FUNCTIONS_STATEMENT_ID);
  }
}<|MERGE_RESOLUTION|>--- conflicted
+++ resolved
@@ -126,7 +126,6 @@
     return rows;
   }
 
-<<<<<<< HEAD
   private static int getCode(String s) {
     switch (s) {
       case "STRING":
@@ -181,7 +180,8 @@
         return 4;
     }
     return 0;
-=======
+  }
+
   private static List<List<Object>> getRowsForFunctions(
       ResultSet resultSet, List<ResultColumn> columns, String catalog) throws SQLException {
     List<List<Object>> rows = new ArrayList<>();
@@ -207,7 +207,6 @@
       rows.add(row);
     }
     return rows;
->>>>>>> 22b362f6
   }
 
   private static List<List<Object>> getRowsForSchemas(
