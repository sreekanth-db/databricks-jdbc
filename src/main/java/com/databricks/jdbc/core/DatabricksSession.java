--- conflicted
+++ resolved
@@ -16,12 +16,7 @@
  */
 public class DatabricksSession implements IDatabricksSession {
 
-<<<<<<< HEAD
-=======
   private static final Logger LOGGER = LoggerFactory.getLogger(DatabricksSession.class);
-  private static final int LINKS_FETCHER_THREAD_POOL_SIZE = 4;
-  private static final String LINKS_FETCHER_THREAD_POOL_PREFIX = "databricks-jdbc-links-fetcher-";
->>>>>>> 037f764a
   private final DatabricksClient databricksClient;
   private final String warehouseId;
 
@@ -53,28 +48,6 @@
     this.isSessionOpen = false;
     this.session = null;
     this.warehouseId = connectionContext.getWarehouse();
-<<<<<<< HEAD
-=======
-    this.executor = Executors.newSingleThreadExecutor();
-  }
-
-  private static ExecutorService createLinksDownloaderExecutorService() {
-    LOGGER.debug("private static ExecutorService createLinksDownloaderExecutorService()");
-    ThreadFactory threadFactory =
-        new ThreadFactory() {
-          private int threadCount = 1;
-
-          public Thread newThread(final Runnable r) {
-            final Thread thread = new Thread(r);
-            thread.setName(LINKS_FETCHER_THREAD_POOL_PREFIX + threadCount++);
-            // TODO: catch uncaught exceptions
-            thread.setDaemon(true);
-
-            return thread;
-          }
-        };
-    return Executors.newFixedThreadPool(LINKS_FETCHER_THREAD_POOL_SIZE, threadFactory);
->>>>>>> 037f764a
   }
 
   @Override
@@ -131,15 +104,6 @@
   }
 
   @Override
-<<<<<<< HEAD
-=======
-  public ExecutorService getExecutorService() {
-    LOGGER.debug("public ExecutorService getExecutorService()");
-    return this.executor;
-  }
-
-  @Override
->>>>>>> 037f764a
   public String getCatalog() {
     LOGGER.debug("public String getCatalog()");
     return catalog;
