package com.databricks.jdbc.core;

import com.databricks.jdbc.client.DatabricksHttpException;
import com.databricks.jdbc.client.IDatabricksHttpClient;
import com.databricks.sdk.service.sql.ChunkInfo;
import com.databricks.sdk.service.sql.ExternalLink;
import org.apache.arrow.memory.RootAllocator;
import org.apache.arrow.vector.ValueVector;
import org.apache.arrow.vector.VectorSchemaRoot;
import org.apache.arrow.vector.ipc.ArrowStreamReader;
import org.apache.arrow.vector.util.TransferPair;
import org.apache.http.HttpEntity;
import org.apache.http.HttpResponse;
import org.apache.http.client.methods.HttpGet;
import org.apache.http.client.utils.URIBuilder;
import org.slf4j.Logger;
import org.slf4j.LoggerFactory;

import java.io.IOException;
import java.io.InputStream;
import java.net.URISyntaxException;
import java.time.Instant;
import java.util.ArrayList;
import java.util.List;
import java.util.stream.Collectors;

public class ArrowResultChunk {

  /**
   * The status of a chunk would proceed in following path:
   * <ul>
   *   <li>Create placeholder for chunk, along with the chunk cardinal</li>
   *   <li>Fetch chunk url</li>
   *   <li>Submit task for data download</li>
   *   <ul>
   *     <li>Download has completed</li>
   *     <li>Download has failed and we will retry</li>
   *     <li>Download has failed and we gave up</li>
   *   </ul>
   *   <li>Data has been consumed and chunk is free to be released from memory</li>
   * </ul>
   * ->
   */
  enum DownloadStatus {
    // Default status, though for the ArrowChunk, it should be initialized with Pending state
    UNKNOWN,
    // This is a placeholder for chunk, we don't even have the Url
    PENDING,
    // We have the Url for the chunk, and it is ready for download
    URL_FETCHED,
    // Download task has been submitted
    DOWNLOAD_IN_PROGRESS,
    // Data has been downloaded and ready for consumption
    DOWNLOAD_SUCCEEDED,
    // Download has failed and it would be retried
    DOWNLOAD_FAILED,
    // Download has failed and we have given up
    DOWNLOAD_FAILED_ABORTED,
    // Download has been cancelled
    CANCELLED,
    // Chunk memory has been consumed and released
    CHUNK_RELEASED;
  }

  private static final Integer SECONDS_BUFFER_FOR_EXPIRY = 60;

  private static final Logger LOGGER = LoggerFactory.getLogger(ArrowResultChunk.class);

  private final long chunkIndex;
  final long numRows;
  final long rowOffset;
  final long byteCount;

  private String chunkUrl;
  private final String statementId;
  private Long nextChunkIndex;
  private Instant expiryTime;
  private DownloadStatus status;
  private Long downloadStartTime;
  private Long downloadFinishTime;

  public List<List<ValueVector>> recordBatchList;

  private RootAllocator rootAllocator;

  ArrowResultChunk(ChunkInfo chunkInfo, RootAllocator rootAllocator, String statementId) {
    this.chunkIndex = chunkInfo.getChunkIndex();
    this.numRows = chunkInfo.getRowCount();
    this.rowOffset = chunkInfo.getRowOffset();
    this.nextChunkIndex = chunkInfo.getNextChunkIndex();
    this.byteCount = chunkInfo.getByteCount();
    this.status = DownloadStatus.PENDING;
    this.rootAllocator = rootAllocator;
    this.chunkUrl = null;
    this.downloadStartTime = null;
    this.downloadFinishTime = null;
    this.statementId = statementId;
  }

  public static class ArrowResultChunkIterator {
    private final ArrowResultChunk resultChunk;

<<<<<<< HEAD
=======
    // total number of record batches in the chunk
>>>>>>> 7bfeba20
    private int recordBatchesInChunk;

    // index of record batch in chunk
    private int recordBatchCursorInChunk;

    // total number of rows in record batch under consideration
    private int rowsInRecordBatch;

    // current row index in current record batch
    private int rowCursorInRecordBatch;

    ArrowResultChunkIterator(ArrowResultChunk resultChunk) {
      this.resultChunk = resultChunk;
      this.recordBatchesInChunk = resultChunk.getRecordBatchCountInChunk();
      // start before first batch
      this.recordBatchCursorInChunk = -1;
      // initialize to -1
      this.rowsInRecordBatch = -1;
      // start before first row
      this.rowCursorInRecordBatch = -1;
    }

    /**
     * Moves iterator to the next row of the chunk. Returns false if it is at the last row in the chunk.
     */
    public boolean nextRow() {
      if (!hasNextRow()) {
        return false;
      }
      // Either not initialized or crossed record batch boundary
      if (rowsInRecordBatch < 0 || ++rowCursorInRecordBatch == rowsInRecordBatch) {
        // reset rowCursor to 0
        rowCursorInRecordBatch = 0;
        // Fetches number of rows in the record batch using the number of values in the first column vector
        rowsInRecordBatch = resultChunk.recordBatchList.get(++recordBatchCursorInChunk).get(0).getValueCount();
      }
      return true;
    }

    /**
     * Returns whether the next row in the chunk exists.
     */
    public boolean hasNextRow() {
      // If there are more rows in record batch
      return (rowCursorInRecordBatch < rowsInRecordBatch - 1)
          // or there are more record batches to be processed
          ||  (recordBatchCursorInChunk < recordBatchesInChunk - 1);
    }

    /**
     * Returns object in the current row at the specified columnIndex.
     */
    public Object getColumnObjectAtCurrentRow(int columnIndex) {
      return this.resultChunk.getColumnVector(this.recordBatchCursorInChunk, columnIndex)
              .getObject(this.rowCursorInRecordBatch);
    }
  }

  /**
   * Sets link details for the given chunk.
   */
  void setChunkUrl(ExternalLink chunk) {
    this.chunkUrl = chunk.getExternalLink();
    this.nextChunkIndex = chunk.getNextChunkIndex();
    this.expiryTime = Instant.parse(chunk.getExpiration());
    this.status = DownloadStatus.URL_FETCHED;
  }

  /**
   * Updates status for the chunk
   */
  void setStatus(DownloadStatus status) {
    this.status = status;
  }

  /**
   * Checks if the link is valid
   */
  boolean isChunkLinkInvalid() {
    return status == DownloadStatus.PENDING
        || expiryTime.minusSeconds(SECONDS_BUFFER_FOR_EXPIRY).isBefore(Instant.now());
  }

  /**
   * Returns the status for the chunk
   */
  DownloadStatus getStatus() {
    return this.status;
  }

  void downloadData(IDatabricksHttpClient httpClient) throws URISyntaxException, DatabricksHttpException, DatabricksParsingException {
      try {
        this.downloadStartTime = Instant.now().toEpochMilli();
        URIBuilder uriBuilder = new URIBuilder(chunkUrl);
        HttpGet getRequest = new HttpGet(uriBuilder.build());
        // TODO: add appropriate headers
        // Retry would be done in http client, we should not bother about that here
        HttpResponse response = httpClient.execute(getRequest);
        // TODO: handle error code
        HttpEntity entity = response.getEntity();
        getArrowDataFromInputStream(entity.getContent());
        this.downloadFinishTime = Instant.now().toEpochMilli();
        this.setStatus(DownloadStatus.DOWNLOAD_SUCCEEDED);
      } catch (IOException e) {
        String errMsg = String.format("Data fetch failed for chunk index [%d] and statement [%s]",
            this.chunkIndex, this.statementId);
        LOGGER.atError().setCause(e).log(errMsg);
        this.setStatus(DownloadStatus.DOWNLOAD_FAILED);
        throw new DatabricksHttpException(errMsg, e);
      }
  }

  /**
   * Returns next chunk index for given chunk. Null is returned for last chunk.
   */
  Long getNextChunkIndex() {
    // This should never be called for pending state
    if (status == DownloadStatus.PENDING) {
      LOGGER.debug("Next index called for pending state chunk. chunkUrl = {}, nextChunkIndex = {}", chunkUrl, nextChunkIndex);
      throw new IllegalStateException("Next index called for pending state chunk");
    }
    return this.nextChunkIndex;
  }

  public void getArrowDataFromInputStream(InputStream inputStream) throws DatabricksParsingException {
    LOGGER.atDebug().log("Parsing data for chunk index [%d] and statement [%s]",
        this.getChunkIndex(), this.statementId);
    this.recordBatchList = new ArrayList<>();
    // add check to see if input stream has been populated
    ArrowStreamReader arrowStreamReader = new ArrowStreamReader(inputStream, this.rootAllocator);
    try {
      VectorSchemaRoot vectorSchemaRoot = arrowStreamReader.getVectorSchemaRoot();
      while (arrowStreamReader.loadNextBatch()) {
        List<ValueVector> vectors = vectorSchemaRoot.getFieldVectors().stream()
            .map(fieldVector -> {
                  TransferPair transferPair = fieldVector.getTransferPair(rootAllocator);
                  transferPair.transfer();
                  return transferPair.getTo();
                }
            ).collect(Collectors.toList());

        this.recordBatchList.add(vectors);
        vectorSchemaRoot.clear();
      }
      LOGGER.atDebug().log("Data parsed for chunk index [%d] and statement [%s]",
          this.getChunkIndex(), this.statementId);
    } catch (IOException e) {
      String errMsg = String.format("Data parsing failed for chunk index [%d] and statement [%s]",
          this.chunkIndex, this.statementId);
      LOGGER.atError().setCause(e).log(errMsg);
      this.setStatus(DownloadStatus.DOWNLOAD_FAILED);
      throw new DatabricksParsingException(errMsg, e);
    }
  }

  void refreshChunkLink(IDatabricksSession session) {
    session.getDatabricksClient()
        .getResultChunks(statementId, chunkIndex).stream().findFirst()
        .ifPresent(chunk -> setChunkUrl(chunk));
  }

  /**
   * Releases chunk from memory
   * @return true if chunk is released, false if it was already released
   */
  synchronized boolean releaseChunk() {
    if (status == DownloadStatus.CHUNK_RELEASED) {
      return false;
    }
    // TODO: release from memory
    this.recordBatchList.clear();
    this.setStatus(DownloadStatus.CHUNK_RELEASED);
    return true;
  }

  /**
   * Returns number of recordBatches in the chunk.
   * @return
   */
  int getRecordBatchCountInChunk() {
    return this.recordBatchList.size();
  }

  public ArrowResultChunkIterator getChunkIterator() {
    return new ArrowResultChunkIterator(this);
  }

  private ValueVector getColumnVector(int recordBatchIndex, int columnIndex) {
    return this.recordBatchList.get(recordBatchIndex).get(columnIndex);
  }

  /**
   * Returns the chunk download link
   */
  String getChunkUrl() {
    return chunkUrl;
  }

  /**
   * Returns index for current chunk
   */
  Long getChunkIndex() {
    return this.chunkIndex;
  }

  Long getDownloadFinishTime() {
    return this.downloadFinishTime;
  }
}<|MERGE_RESOLUTION|>--- conflicted
+++ resolved
@@ -100,10 +100,7 @@
   public static class ArrowResultChunkIterator {
     private final ArrowResultChunk resultChunk;
 
-<<<<<<< HEAD
-=======
     // total number of record batches in the chunk
->>>>>>> 7bfeba20
     private int recordBatchesInChunk;
 
     // index of record batch in chunk
