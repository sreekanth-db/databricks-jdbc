--- conflicted
+++ resolved
@@ -1,13 +1,7 @@
 package com.databricks.jdbc.core;
 
-<<<<<<< HEAD
-import com.databricks.client.jdbc42.internal.apache.arrow.vector.types.Types;
+import org.apache.arrow.vector.types.Types;
 import com.databricks.sdk.service.sql.*;
-=======
-import com.databricks.sdk.service.sql.ChunkInfo;
-import com.databricks.sdk.service.sql.ResultData;
-import com.databricks.sdk.service.sql.ResultManifest;
->>>>>>> d16686ef
 import com.google.common.collect.ImmutableMap;
 
 import java.io.IOException;
@@ -40,8 +34,6 @@
     this.totalRows = resultManifest.getTotalRowCount();
     this.totalChunks = resultManifest.getTotalChunkCount();
     this.rowOffsetToChunkMap = getRowOffsetMap(resultManifest);
-    // Initialize to before first row
-    this.currentRowIndex = -1;
     this.session = session;
     this.chunkDownloader = new ChunkDownloader(statementId, resultManifest, resultData, session);
     this.firstChunkPopulated = false;
@@ -61,7 +53,7 @@
   }
   
   @Override
-  public Object getObject(int columnIndex) throws SQLException, IOException {
+  public Object getObject(int columnIndex) throws SQLException {
     // we have two types:
     // 1. Required type via the metadata
     // 2. Interpreted type while reading from the arrow file into the record batches
