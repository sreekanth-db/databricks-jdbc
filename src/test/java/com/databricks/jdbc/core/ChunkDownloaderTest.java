--- conflicted
+++ resolved
@@ -7,8 +7,6 @@
 import com.databricks.jdbc.driver.IDatabricksConnectionContext;
 import com.databricks.sdk.core.ApiClient;
 import com.databricks.sdk.service.sql.*;
-<<<<<<< HEAD
-=======
 import org.apache.arrow.memory.RootAllocator;
 import org.apache.arrow.vector.FieldVector;
 import org.apache.arrow.vector.Float8Vector;
@@ -21,7 +19,6 @@
 import org.apache.arrow.vector.types.pojo.Field;
 import org.apache.arrow.vector.types.pojo.FieldType;
 import org.apache.arrow.vector.types.pojo.Schema;
->>>>>>> 7bfeba20
 import org.apache.http.HttpEntity;
 import org.apache.http.client.methods.CloseableHttpResponse;
 import org.apache.http.client.methods.HttpUriRequest;
@@ -30,22 +27,14 @@
 import org.mockito.Mock;
 import org.mockito.junit.jupiter.MockitoExtension;
 
-<<<<<<< HEAD
-import java.io.IOException;
-import java.io.InputStream;
-=======
 import java.io.*;
->>>>>>> 7bfeba20
 import java.time.Instant;
 import java.util.ArrayList;
 import java.util.List;
 import java.util.Properties;
 import java.util.Random;
 
-<<<<<<< HEAD
-=======
 import static java.lang.Math.min;
->>>>>>> 7bfeba20
 import static org.junit.jupiter.api.Assertions.*;
 import static org.mockito.Mockito.isA;
 import static org.mockito.Mockito.times;
@@ -81,11 +70,7 @@
   @Mock
   ApiClient apiClient;
 
-<<<<<<< HEAD
-  @Test
-=======
  // @Test
->>>>>>> 7bfeba20
   public void testInitChunkDownloader() throws Exception {
     ResultManifest resultManifest = getResultManifest();
     ResultData resultData = getResultData();
@@ -101,11 +86,7 @@
     when(statementExecutionService.getStatementResultChunkN(getChunkNRequest(3L)))
         .thenReturn(new ResultData().setExternalLinks(getChunkLinks(3L, false)));
     when(statementExecutionService.getStatementResultChunkN(getChunkNRequest(4L)))
-<<<<<<< HEAD
-        .thenReturn(new ResultData().setExternalLinks(getChunkLinks(4L, false)));
-=======
         .thenReturn(new ResultData().setExternalLinks(getChunkLinks(4L, true)));
->>>>>>> 7bfeba20
 
     setupMockResponse();
     when(mockHttpClient.execute(isA(HttpUriRequest.class))).thenReturn(httpResponse);
@@ -114,27 +95,16 @@
         new ChunkDownloader(STATEMENT_ID, resultManifest, resultData, session, mockHttpClient);
     verify(statementExecutionService, times(3))
         .getStatementResultChunkN(isA(GetStatementResultChunkNRequest.class));
-<<<<<<< HEAD
-    // TDOD: assert urls as well
-    verify(mockHttpClient, times(4)).execute(isA(HttpUriRequest.class));
-
-    assertEquals(4, chunkDownloader.getTotalChunksInMemory());
-    assertTrue(chunkDownloader.next());
-=======
 
     assertEquals(4, chunkDownloader.getTotalChunksInMemory());
     assertTrue(chunkDownloader.hasNextChunk());
->>>>>>> 7bfeba20
 
     for (long chunkResultIndex = 0L; chunkResultIndex < TOTAL_CHUNKS; chunkResultIndex++) {
       assertTrue(chunkDownloader.next());
       assertChunkResult(chunkDownloader.getChunk(), chunkResultIndex);
     }
-<<<<<<< HEAD
-=======
     // TDOD: assert urls as well
     verify(mockHttpClient, times(5)).execute(isA(HttpUriRequest.class));
->>>>>>> 7bfeba20
   }
 
   private ResultData getResultData() {
@@ -166,17 +136,12 @@
   }
 
   private void setupMockResponse() throws Exception {
-<<<<<<< HEAD
-    when(httpResponse.getEntity()).thenReturn(httpEntity);
-    when(httpEntity.getContent()).thenReturn(new FakeInputStream());
-=======
     Schema schema = createTestSchema();
     Object[][] testData = createTestData(schema, 20);
     File arrowFile = createTestArrowFile("TestFile", schema, testData, new RootAllocator(Integer.MAX_VALUE));
 
     when(httpResponse.getEntity()).thenReturn(httpEntity);
     when(httpEntity.getContent()).thenAnswer(invocation -> new FileInputStream(arrowFile));
->>>>>>> 7bfeba20
   }
 
   private List<ExternalLink> getChunkLinks(long chunkIndex, boolean isLast) {
@@ -206,22 +171,6 @@
     assertEquals(expectedRowsOffSet, chunk.rowOffset);
     assertEquals(CHUNK_URL_PREFIX + chunkIndex, chunk.getChunkUrl());
 
-<<<<<<< HEAD
-    if (chunkIndex < 4) {
-      assertNotNull(chunk.getDownloadFinishTime());
-      assertEquals(DownloadStatus.DOWNLOAD_SUCCEEDED, chunk.getStatus());
-    } else {
-      assertNull(chunk.getDownloadFinishTime());
-      assertEquals(DownloadStatus.URL_FETCHED, chunk.getStatus());
-    }
-  }
-
-  class FakeInputStream extends InputStream {
-    @Override
-    public int read() throws IOException {
-      return 0;
-    }
-=======
     assertNotNull(chunk.getDownloadFinishTime());
     assertEquals(DownloadStatus.DOWNLOAD_SUCCEEDED, chunk.getStatus());
   }
@@ -258,7 +207,6 @@
       writer.writeBatch();
     }
     return file;
->>>>>>> 7bfeba20
   }
 
   private Schema createTestSchema() {
